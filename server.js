--- conflicted
+++ resolved
@@ -18,18 +18,6 @@
 }
 
 class DHCPServer {
-<<<<<<< HEAD
-    constructor(options = {}) {
-        this.interface = options.interface || 'eth0';
-        this.startIP = options.startIP || '192.168.1.100';
-        this.endIP = options.endIP || '192.168.1.200';
-        this.subnetMask = options.subnetMask || '255.255.255.0';
-        this.gateway = options.gateway || '192.168.1.1';
-        this.dns = options.dns || ['8.8.8.8', '8.8.4.4'];
-        this.leaseTime = options.leaseTime || 86400;
-
-        this.leases = new Map(); // Map<MAC, {ip: string, expires: number}>
-=======
     constructor() {
         this.interface = getActiveInterface();
         this.startIP = '192.168.1.100';
@@ -38,17 +26,10 @@
         this.gateway = '192.168.1.1';
         this.dns = ['8.8.8.8', '8.8.4.4'];
         this.leaseTime = 86400;
->>>>>>> 2558d61a
         this.server = null;
         this.leases = new Map();
         this.reservations = new Map();
         this.io = null;
-<<<<<<< HEAD
-
-
-        this.startIPNum = this.ipToNumber(this.startIP);
-        this.endIPNum = this.ipToNumber(this.endIP);
-=======
     }
 
     log(message) {
@@ -56,7 +37,6 @@
         if (this.io) {
             this.io.emit('log', message);
         }
->>>>>>> 2558d61a
     }
 
     ipToNumber(ip) {
@@ -73,31 +53,11 @@
         ].join('.');
     }
 
-<<<<<<< HEAD
-    getNextAvailableIP() {
-        for (let ipNum = this.startIPNum; ipNum <= this.endIPNum; ipNum++) {
-            const ip = this.numberToIP(ipNum);
-            let isAvailable = true;
-
-            for (const lease of this.leases.values()) {
-                if (lease.ip === ip && lease.expires > Date.now()) {
-                    isAvailable = false;
-                    break;
-                }
-            }
-
-            if (isAvailable) {
-                return ip;
-            }
-        }
-        return null;
-=======
     isIpInRange(ip) {
         const ipNum = this.ipToNumber(ip);
         const startNum = this.ipToNumber(this.startIP);
         const endNum = this.ipToNumber(this.endIP);
         return ipNum >= startNum && ipNum <= endNum;
->>>>>>> 2558d61a
     }
 
     isIpReserved(mac, ip) {
@@ -138,7 +98,7 @@
 
         this.reservations.set(mac, ip);
         this.log(`Добавлено резервирование: ${mac} -> ${ip}`);
-        
+
         if (this.io) {
             this.io.emit('reservations-update', Object.fromEntries(this.reservations));
         }
@@ -150,7 +110,7 @@
             const ip = this.reservations.get(mac);
             this.reservations.delete(mac);
             this.log(`Удалено резервирование: ${mac} -> ${ip}`);
-            
+
             if (this.io) {
                 this.io.emit('reservations-update', Object.fromEntries(this.reservations));
             }
@@ -173,41 +133,6 @@
                 gateway: this.gateway,
                 dns: this.dns,
                 leaseTime: this.leaseTime,
-<<<<<<< HEAD
-                offer: (data, send) => {
-                    this.log(`Получен DHCP DISCOVER от ${data.mac}`);
-                    const availableIP = this.getNextAvailableIP();
-                    if (availableIP) {
-                        send({
-                            address: availableIP,
-                            netmask: this.subnetMask,
-                            gateway: this.gateway,
-                            dns: this.dns
-                        });
-                    }
-                },
-                request: (data, send) => {
-                    this.log(`Получен DHCP REQUEST от ${data.mac}`);
-                    const requestedIP = data.requestedIP;
-                    if (requestedIP && this.isIPInRange(requestedIP)) {
-                        send({
-                            address: requestedIP,
-                            netmask: this.subnetMask,
-                            gateway: this.gateway,
-                            dns: this.dns
-                        });
-
-                        // Сохраняем информацию об аренде
-                        this.leases.set(data.mac, {
-                            ip: requestedIP,
-                            expires: Date.now() + (this.leaseTime * 1000),
-                            startTime: Date.now()
-                        });
-
-                        this.updateLeases();
-                    } else {
-                        send();
-=======
                 forceOptions: ['hostname', 'domainName', 'domainSearch', 'ntpServers'],
                 static: Object.fromEntries(this.reservations),
                 log: (msg) => this.log(msg)
@@ -252,21 +177,11 @@
                     this.log(`Клиент ${mac} освободил IP`);
                     if (this.io) {
                         this.io.emit('leases-update', Object.fromEntries(this.leases));
->>>>>>> 2558d61a
                     }
                 }
             });
 
             this.server.listen();
-<<<<<<< HEAD
-            this.log(`DHCP сервер запущен на интерфейсе ${this.interface}`);
-            this.log(`Диапазон IP: ${this.startIP} - ${this.endIP}`);
-
-            if (this.io) {
-                this.io.emit('server-status', 'Запущен');
-            }
-=======
->>>>>>> 2558d61a
         } catch (error) {
             this.log(`Ошибка при запуске сервера: ${error.message}`);
             if (this.io) {
@@ -302,9 +217,6 @@
 app.use(express.static(path.join(__dirname, 'public')));
 
 io.on('connection', (socket) => {
-<<<<<<< HEAD
-    console.log('Клиент подключился к веб-интерфейсу');
-=======
     console.log('Клиент подключился');
 
     socket.emit('settings-update', {
@@ -346,7 +258,6 @@
     socket.on('remove-reservation', (mac) => {
         dhcpServer.removeReservation(mac);
     });
->>>>>>> 2558d61a
 
     socket.on('start-server', () => {
         dhcpServer.start();
