<!DOCTYPE html>
<html lang="ru">

<head>
    <meta charset="UTF-8">
    <meta name="viewport" content="width=device-width, initial-scale=1.0">
    <title>DHCP Сервер - Панель управления</title>
    <link href="https://cdn.jsdelivr.net/npm/bootstrap@5.1.3/dist/css/bootstrap.min.css" rel="stylesheet">
    <style>
        body {
            font-family: Arial, sans-serif;
            margin: 0;
            padding: 0;
            background-color: #f5f5f5;
            min-height: 100vh;
        }

        .container {
            max-width: 1200px;
            margin: 0 auto;
            padding: 20px;
            /* Из-за этого св-ва ломалась интерактивность кнопок*/
<<<<<<< HEAD
            /* min-height: calc(100vh - 56px); */
=======
            /* min-height: calc(100vh - 56px);  */
>>>>>>> 0f33faee
            /* Высота навбара */
        }

        .section {
            margin-bottom: 2rem;
            padding: 1.5rem;
            background: #f8f9fa;
            border-radius: 8px;
            box-shadow: 0 2px 4px rgba(0, 0, 0, 0.1);
        }

        .section h2 {
            color: #2c3e50;
            margin-bottom: 1rem;
            font-size: 1.5rem;
        }

        .status {
            background-color: #f8f9fa;
            padding: 1rem;
            border-radius: 8px;
            margin-bottom: 1rem;
        }

        .status h2 {
            margin: 0;
            font-size: 1.2rem;
            color: #2c3e50;
        }

        .leases {
            background-color: white;
            padding: 1.5rem;
            border-radius: 8px;
            box-shadow: 0 2px 4px rgba(0, 0, 0, 0.1);
        }

        table {
            width: 100%;
            border-collapse: collapse;
            margin-top: 1rem;
        }

        th,
        td {
            padding: 12px;
            text-align: left;
            border-bottom: 1px solid #eee;
        }

        th {
            background-color: #f8f9fa;
            color: #2c3e50;
            font-weight: 600;
        }

        .log {
            background-color: #2c3e50;
            color: #ecf0f1;
            padding: 1.5rem;
            border-radius: 8px;
            margin-top: 1rem;
            height: 300px;
            overflow-y: auto;
            font-family: monospace;
            box-shadow: 0 2px 4px rgba(0, 0, 0, 0.1);
        }

        .log-entry {
            margin: 5px 0;
            padding: 5px;
            border-bottom: 1px solid #34495e;
        }

        .controls {
            margin: 1.5rem 0;
        }

        .btn {
            padding: 0.5rem 1rem;
            border-radius: 4px;
            border: none;
            cursor: pointer;
            font-weight: 500;
            transition: all 0.2s;
            margin-right: 0.5rem;
            background-color: #2c3e50;
            color: white;
            z-index: 1000;
        }

        .btn:hover {
            background-color: #34495e;
        }

        .btn.active {
            background-color: #27ae60;
        }

        .btn.active:hover {
            background-color: #2ecc71;
        }

        .navbar {
            box-shadow: 0 2px 4px rgba(0, 0, 0, 0.1);
            margin-bottom: 0;
            height: 100px;
        }

        .navbar-brand {
            font-weight: 600;
        }

        .nav-link {
            font-weight: 500;
        }

        .mt-4 {
            margin-top: 1.5rem !important;
        }
    </style>
</head>

<body>
    <nav class="navbar navbar-expand-lg navbar-dark bg-dark">
        <div class="container">
            <a class="navbar-brand" href="index.html">DHCP Сервер</a>
            <button class="navbar-toggler" type="button" data-bs-toggle="collapse" data-bs-target="#navbarNav">
                <span class="navbar-toggler-icon"></span>
            </button>
            <div class="collapse navbar-collapse" id="navbarNav">
                <ul class="navbar-nav">
                    <li class="nav-item">
                        <a class="nav-link active" href="index.html">Главная</a>
                    </li>
                    <li class="nav-item">
                        <a class="nav-link" href="documentation.html">Документация</a>
                    </li>
                </ul>
            </div>
        </div>
    </nav>

    <div class="container mt-4">
        <div class="section">
            <div class="status">
                <h2>Статус сервера: <span id="server-status">Ожидает</span></h2>
            </div>

            <div class="controls">
                <button id="start-server" class="btn btn-primary">Запустить сервер</button>
                <button id="stop-server" class="btn btn-danger">Остановить сервер</button>
            </div>
        </div>

        <div class="section">
            <h2>Активные аренды</h2>
            <div class="leases">
                <table>
                    <thead>
                        <tr>
                            <th>MAC адрес</th>
                            <th>IP адрес</th>
                            <th>Время начала</th>
                            <th>Время окончания</th>
                            <th>Статус</th>
                        </tr>
                    </thead>
                    <tbody id="leases-table">
                    </tbody>
                </table>
            </div>
        </div>

        <div class="section">
            <h2>Журнал событий</h2>
            <div class="log">
                <div id="log-entries"></div>
            </div>
        </div>
    </div>

    <script src="https://cdn.jsdelivr.net/npm/bootstrap@5.1.3/dist/js/bootstrap.bundle.min.js"></script>
    <script src="/socket.io/socket.io.js"></script>
    <script>
        const socket = io();
        const logEntries = document.getElementById('log-entries');
        const leasesTable = document.getElementById('leases-table');
        const serverStatus = document.getElementById('server-status');
        const startButton = document.getElementById('start-server');
        const stopButton = document.getElementById('stop-server');

        function addLogEntry(message) {
            const entry = document.createElement('div');
            entry.className = 'log-entry';
            entry.textContent = `[${new Date().toLocaleTimeString()}] ${message}`;
            logEntries.appendChild(entry);
            logEntries.scrollTop = logEntries.scrollHeight;
        }

        function updateLeasesTable(leases) {
            leasesTable.innerHTML = '';
            for (const [mac, lease] of Object.entries(leases)) {
                const row = document.createElement('tr');
                const startTime = new Date(lease.startTime).toLocaleString();
                const endTime = new Date(lease.expires).toLocaleString();
                const status = lease.expires > Date.now() ? 'Активна' : 'Истекла';

                row.innerHTML = `
                    <td>${mac}</td>
                    <td>${lease.ip}</td>
                    <td>${startTime}</td>
                    <td>${endTime}</td>
                    <td>${status}</td>
                `;
                leasesTable.appendChild(row);
            }
        }

        socket.on('log', (message) => {
            addLogEntry(message);
        });

        socket.on('leases-update', (leases) => {
            updateLeasesTable(leases);
        });

        socket.on('server-status', (status) => {
            serverStatus.textContent = status;
            if (status === 'Запущен') {
                startButton.classList.add('active');
                stopButton.classList.remove('active');
            } else {
                startButton.classList.remove('active');
                stopButton.classList.add('active');
            }
        });

        startButton.addEventListener('click', () => {
            socket.emit('start-server');
        });

        stopButton.addEventListener('click', () => {
            socket.emit('stop-server');
        });
    </script>
</body>

</html><|MERGE_RESOLUTION|>--- conflicted
+++ resolved
@@ -20,11 +20,9 @@
             margin: 0 auto;
             padding: 20px;
             /* Из-за этого св-ва ломалась интерактивность кнопок*/
-<<<<<<< HEAD
+            /* /* Из-за этого св-ва ломалась интерактивность кнопок*/
             /* min-height: calc(100vh - 56px); */
-=======
-            /* min-height: calc(100vh - 56px);  */
->>>>>>> 0f33faee
+            */
             /* Высота навбара */
         }
 
