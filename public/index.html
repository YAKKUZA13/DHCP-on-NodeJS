--- conflicted
+++ resolved
@@ -19,13 +19,6 @@
             max-width: 1200px;
             margin: 0 auto;
             padding: 20px;
-<<<<<<< HEAD
-            /* Из-за этого св-ва ломалась интерактивность кнопок*/
-            /* /* Из-за этого св-ва ломалась интерактивность кнопок*/
-            /* min-height: calc(100vh - 56px); */
-            /* Высота навбара */
-=======
->>>>>>> 2558d61a
         }
 
         .section {
@@ -35,58 +28,14 @@
             border-radius: 8px;
             box-shadow: 0 2px 4px rgba(0, 0, 0, 0.1);
         }
-<<<<<<< HEAD
-
-        .section h2 {
-            color: #2c3e50;
-            margin-bottom: 1rem;
-            font-size: 1.5rem;
-        }
-
-=======
->>>>>>> 2558d61a
+
         .status {
             background-color: #f8f9fa;
             padding: 1rem;
             border-radius: 8px;
             margin-bottom: 1rem;
         }
-<<<<<<< HEAD
-
-        .status h2 {
-            margin: 0;
-            font-size: 1.2rem;
-            color: #2c3e50;
-        }
-
-        .leases {
-            background-color: white;
-            padding: 1.5rem;
-            border-radius: 8px;
-            box-shadow: 0 2px 4px rgba(0, 0, 0, 0.1);
-        }
-
-        table {
-            width: 100%;
-            border-collapse: collapse;
-            margin-top: 1rem;
-        }
-
-        th,
-        td {
-            padding: 12px;
-            text-align: left;
-            border-bottom: 1px solid #eee;
-        }
-
-        th {
-            background-color: #f8f9fa;
-            color: #2c3e50;
-            font-weight: 600;
-        }
-
-=======
->>>>>>> 2558d61a
+
         .log {
             background-color: #2c3e50;
             color: #ecf0f1;
@@ -95,10 +44,6 @@
             height: 300px;
             overflow-y: auto;
             font-family: monospace;
-<<<<<<< HEAD
-            box-shadow: 0 2px 4px rgba(0, 0, 0, 0.1);
-=======
->>>>>>> 2558d61a
         }
 
         .log-entry {
@@ -106,14 +51,7 @@
             padding: 5px;
             border-bottom: 1px solid #34495e;
         }
-<<<<<<< HEAD
-
-        .controls {
-            margin: 1.5rem 0;
-        }
-
-=======
->>>>>>> 2558d61a
+
         .btn {
             padding: 0.5rem 1rem;
             border-radius: 4px;
@@ -123,69 +61,56 @@
             transition: all 0.2s;
             margin-right: 0.5rem;
         }
+
         .btn-primary {
             background-color: #2c3e50;
             color: white;
-            z-index: 1000;
-        }
-<<<<<<< HEAD
-
-        .btn:hover {
-            background-color: #34495e;
-        }
-
-        .btn.active {
-            background-color: #27ae60;
-        }
-
-        .btn.active:hover {
-            background-color: #2ecc71;
-        }
-
-        .navbar {
-            box-shadow: 0 2px 4px rgba(0, 0, 0, 0.1);
-            margin-bottom: 0;
-            height: 100px;
-        }
-
-        .navbar-brand {
-=======
+        }
+
         .btn-primary:hover {
             background-color: #34495e;
         }
+
         .btn-danger {
             background-color: #e74c3c;
             color: white;
         }
+
         .btn-danger:hover {
             background-color: #c0392b;
         }
+
         .leases {
             background-color: white;
             padding: 1.5rem;
             border-radius: 8px;
-            box-shadow: 0 2px 4px rgba(0,0,0,0.1);
-        }
+            box-shadow: 0 2px 4px rgba(0, 0, 0, 0.1);
+        }
+
         table {
             width: 100%;
             border-collapse: collapse;
             margin-top: 1rem;
         }
-        th, td {
+
+        th,
+        td {
             padding: 12px;
             text-align: left;
             border-bottom: 1px solid #eee;
         }
+
         th {
             background-color: #f8f9fa;
             color: #2c3e50;
->>>>>>> 2558d61a
             font-weight: 600;
             cursor: pointer;
         }
+
         th:hover {
             background-color: #e9ecef;
         }
+
         .search-box {
             margin-bottom: 1rem;
             padding: 0.5rem;
@@ -193,44 +118,40 @@
             border: 1px solid #ddd;
             border-radius: 4px;
         }
+
         .chart-container {
             position: relative;
             height: 300px;
             margin-bottom: 1rem;
         }
-<<<<<<< HEAD
-
-        .nav-link {
-            font-weight: 500;
-        }
-
-        .mt-4 {
-            margin-top: 1.5rem !important;
-=======
+
         .settings-form {
             display: grid;
             grid-template-columns: repeat(2, 1fr);
             gap: 1rem;
         }
+
         .form-group {
             margin-bottom: 1rem;
         }
+
         .form-group label {
             display: block;
             margin-bottom: 0.5rem;
             font-weight: 500;
         }
+
         .form-group input {
             width: 100%;
             padding: 0.5rem;
             border: 1px solid #ddd;
             border-radius: 4px;
         }
+
         .reservation-form {
             margin-top: 1rem;
             padding-top: 1rem;
             border-top: 1px solid #eee;
->>>>>>> 2558d61a
         }
     </style>
 </head>
@@ -258,11 +179,7 @@
     <div class="container mt-4">
         <div class="section">
             <div class="status">
-<<<<<<< HEAD
-                <h2>Статус сервера: <span id="server-status">Ожидает</span></h2>
-=======
                 <h2>Статус сервера: <span id="server-status">Остановлен</span></h2>
->>>>>>> 2558d61a
             </div>
 
             <div class="controls">
@@ -427,7 +344,7 @@
 
         function filterAndSortLeases() {
             const searchTerm = searchBox.value.toLowerCase();
-            const filteredLeases = leasesData.filter(lease => 
+            const filteredLeases = leasesData.filter(lease =>
                 lease.mac.toLowerCase().includes(searchTerm) ||
                 lease.ip.toLowerCase().includes(searchTerm)
             );
@@ -435,13 +352,6 @@
             leasesTable.innerHTML = '';
             filteredLeases.forEach(lease => {
                 const row = document.createElement('tr');
-<<<<<<< HEAD
-                const startTime = new Date(lease.startTime).toLocaleString();
-                const endTime = new Date(lease.expires).toLocaleString();
-                const status = lease.expires > Date.now() ? 'Активна' : 'Истекла';
-
-=======
->>>>>>> 2558d61a
                 row.innerHTML = `
                     <td>${lease.mac}</td>
                     <td>${lease.ip}</td>
